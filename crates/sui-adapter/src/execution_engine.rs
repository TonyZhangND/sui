// Copyright (c) Mysten Labs, Inc.
// SPDX-License-Identifier: Apache-2.0

use std::{collections::BTreeSet, sync::Arc};

use crate::execution_mode::{self, ExecutionMode};
use move_binary_format::CompiledModule;
use move_bytecode_utils::module_cache::GetModule;
use move_vm_runtime::move_vm::MoveVM;
use sui_types::balance::{
    BALANCE_CREATE_REWARDS_FUNCTION_NAME, BALANCE_DESTROY_REBATES_FUNCTION_NAME,
    BALANCE_MODULE_NAME,
};
use sui_types::base_types::ObjectID;
use sui_types::gas_coin::GAS;
use sui_types::programmable_transaction_builder::ProgrammableTransactionBuilder;
use tracing::{info, instrument, trace, warn};

use crate::programmable_transactions;
use sui_macros::checked_arithmetic;
use sui_protocol_config::{
    check_limit_by_meter, LimitThresholdCrossed, ProtocolConfig, ProtocolVersion,
};
use sui_types::clock::{CLOCK_MODULE_NAME, CONSENSUS_COMMIT_PROLOGUE_FUNCTION_NAME};
use sui_types::epoch_data::EpochData;
use sui_types::error::{ExecutionError, ExecutionErrorKind};
use sui_types::gas::{GasCostSummary, SuiGasStatusAPI};
use sui_types::messages::{
    Argument, ConsensusCommitPrologue, GenesisTransaction, ObjectArg, ProgrammableTransaction,
    TransactionKind,
};
use sui_types::storage::{ChildObjectResolver, ObjectStore, ParentSync, WriteKind};
use sui_types::sui_system_state::ADVANCE_EPOCH_SAFE_MODE_FUNCTION_NAME;
use sui_types::temporary_store::InnerTemporaryStore;
use sui_types::{
    base_types::{ObjectRef, SuiAddress, TransactionDigest, TxContext},
    gas::SuiGasStatus,
    messages::{CallArg, ChangeEpoch, ExecutionStatus, TransactionEffects},
    object::Object,
    storage::BackingPackageStore,
    sui_system_state::{ADVANCE_EPOCH_FUNCTION_NAME, SUI_SYSTEM_MODULE_NAME},
    SUI_FRAMEWORK_ADDRESS, SUI_SYSTEM_STATE_OBJECT_ID,
};
use sui_types::{
    is_system_package, SUI_CLOCK_OBJECT_ID, SUI_CLOCK_OBJECT_SHARED_VERSION,
    SUI_FRAMEWORK_OBJECT_ID, SUI_SYSTEM_PACKAGE_ID, SUI_SYSTEM_STATE_OBJECT_SHARED_VERSION,
};

use sui_types::temporary_store::TemporaryStore;

checked_arithmetic! {

pub struct AdvanceEpochParams {
    pub epoch: u64,
    pub next_protocol_version: ProtocolVersion,
    pub storage_charge: u64,
    pub computation_charge: u64,
    pub storage_rebate: u64,
    pub non_refundable_storage_fee: u64,
    pub storage_fund_reinvest_rate: u64,
    pub reward_slashing_rate: u64,
    pub epoch_start_timestamp_ms: u64,
}

#[instrument(name = "tx_execute_to_effects", level = "debug", skip_all)]
pub fn execute_transaction_to_effects<
    Mode: ExecutionMode,
    S: BackingPackageStore + ParentSync + ChildObjectResolver + ObjectStore + GetModule,
>(
    shared_object_refs: Vec<ObjectRef>,
    mut temporary_store: TemporaryStore<S>,
    transaction_kind: TransactionKind,
    transaction_signer: SuiAddress,
    gas: &[ObjectRef],
    transaction_digest: TransactionDigest,
    mut transaction_dependencies: BTreeSet<TransactionDigest>,
    move_vm: &Arc<MoveVM>,
    gas_status: SuiGasStatus,
    epoch_data: &EpochData,
    protocol_config: &ProtocolConfig,
) -> (
    InnerTemporaryStore,
    TransactionEffects,
    Result<Mode::ExecutionResults, ExecutionError>,
) {
    let mut tx_ctx = TxContext::new(&transaction_signer, &transaction_digest, epoch_data);

    #[cfg(debug_assertions)]
    let is_epoch_change = matches!(transaction_kind, TransactionKind::ChangeEpoch(_));

    let (gas_cost_summary, execution_result) = execute_transaction::<Mode, _>(
        &mut temporary_store,
        transaction_kind,
        gas,
        &mut tx_ctx,
        move_vm,
        gas_status,
        protocol_config,
    );

    let (status, execution_result) = match execution_result {
        Ok(results) => (ExecutionStatus::Success, Ok(results)),
        Err(error) => {
            let (status, command) = error.to_execution_status();
            (ExecutionStatus::new_failure(status, command), Err(error))
        }
    };
    trace!(
        computation_gas_cost = gas_cost_summary.computation_cost,
        storage_gas_cost = gas_cost_summary.storage_cost,
        storage_gas_rebate = gas_cost_summary.storage_rebate,
        "Finished execution of transaction with status {:?}",
        status
    );

    // Remove from dependencies the generic hash
    transaction_dependencies.remove(&TransactionDigest::genesis());

    #[cfg(debug_assertions)]
    {
        if !Mode::allow_arbitrary_function_calls() {
            temporary_store
                .check_ownership_invariants(&transaction_signer, gas, is_epoch_change)
                .unwrap()
        } // else, in dev inspect mode and anything goes--don't check
    }
    let (inner, effects) = temporary_store.to_effects(
        shared_object_refs,
        &transaction_digest,
        transaction_dependencies.into_iter().collect(),
        gas_cost_summary,
        status,
        gas,
        epoch_data.epoch_id(),
    );
    (inner, effects, execution_result)
}

fn charge_gas_for_object_read<S>(
    temporary_store: &TemporaryStore<S>,
    gas_status: &mut SuiGasStatus,
) -> Result<(), ExecutionError> {
    // Charge gas for reading all objects from the DB.
    let total_size = temporary_store
        .objects()
        .iter()
        // don't charge for loading Sui Framework or Move stdlib
        .filter(|(id, _)| !is_system_package(**id))
        .map(|(_, obj)| obj.object_size_for_gas_metering())
        .sum();
    gas_status.charge_storage_read(total_size)
}

#[instrument(name = "tx_execute", level = "debug", skip_all)]
fn execute_transaction<
    Mode: ExecutionMode,
    S: BackingPackageStore + ParentSync + ChildObjectResolver + ObjectStore + GetModule,
>(
    temporary_store: &mut TemporaryStore<S>,
    transaction_kind: TransactionKind,
    gas: &[ObjectRef],
    tx_ctx: &mut TxContext,
    move_vm: &Arc<MoveVM>,
    mut gas_status: SuiGasStatus,
    protocol_config: &ProtocolConfig,
) -> (
    GasCostSummary,
    Result<Mode::ExecutionResults, ExecutionError>,
) {
    // First smash gas into the first coin if more than 1 was provided
    let gas_object_ref = match temporary_store.smash_gas(gas) {
        Ok(obj_ref) => obj_ref,
        Err(_) => gas[0], // this cannot fail, but we use gas[0] anyway
    };
    // At this point no charge has been applied yet
    debug_assert!(
        gas_status.gas_used() == 0
            && gas_status.storage_rebate() == 0
            && gas_status.storage_gas_units() == 0,
        "No gas charges must be applied yet"
    );
    #[cfg(debug_assertions)]
    let is_genesis_tx = matches!(transaction_kind, TransactionKind::Genesis(_));
    #[cfg(debug_assertions)]
    let advance_epoch_gas_summary = transaction_kind.get_advance_epoch_tx_gas_summary();

    // We must charge object read here during transaction execution, because if this fails
    // we must still ensure an effect is committed and all objects versions incremented
    let result = charge_gas_for_object_read(temporary_store, &mut gas_status);
    let mut result = result.and_then(|()| {
        let mut execution_result = execution_loop::<Mode, _>(
            temporary_store,
            transaction_kind,
            gas_object_ref.0,
            tx_ctx,
            move_vm,
            &mut gas_status,
            protocol_config,
        );

        let effects_estimated_size = temporary_store.estimate_effects_size_upperbound();

        // Check if a limit threshold was crossed.
        // For metered transactions, there is not soft limit.
        // For system transactions, we allow a soft limit with alerting, and a hard limit where we terminate
        match check_limit_by_meter!(
            !gas_status.is_unmetered(),
            effects_estimated_size,
            protocol_config.max_serialized_tx_effects_size_bytes(),
            protocol_config.max_serialized_tx_effects_size_bytes_system_tx()
        ) {
            LimitThresholdCrossed::None => (),
            LimitThresholdCrossed::Soft(_, limit) => {
                /* TODO: add more alerting */
                warn!(
                    effects_estimated_size = effects_estimated_size,
                    soft_limit = limit,
                    "Estimated transaction effects size crossed soft limit",
                )
            }
            LimitThresholdCrossed::Hard(_, lim) => {
                execution_result = Err(ExecutionError::new_with_source(
                    ExecutionErrorKind::EffectsTooLarge {
                        current_size: effects_estimated_size as u64,
                        max_size: lim as u64,
                    },
                    "Transaction effects are too large",
                ))
            }
        };
        execution_result
    });
<<<<<<< HEAD
    #[allow(clippy::collapsible_if)]
    if protocol_config.gas_model_version() > 1 {
        if !is_system {
            let cost_summary =
                temporary_store.charge_gas(gas_object_ref.0, &mut gas_status, &mut result, gas);
=======
    // We always go through the gas charging process, but for system transaction, we don't pass
    // the gas object ID since it's not a valid object.
    // TODO: Ideally we should make gas object ref None in the first place.
    let gas_object_id = if gas_status.is_unmetered() {
        None
    } else {
        Some(gas_object_ref.0)
    };
    temporary_store.charge_gas(gas_object_id, &mut gas_status, &mut result, gas);
    // Put all the storage rebate accumulated in the system transaction
    // to the 0x5 object so that it's not lost.
    temporary_store.conserve_unmetered_storage_rebate(gas_status.unmetered_storage_rebate());
    #[cfg(debug_assertions)]
    {
        // Genesis transactions mint sui supply, and hence does not satisfy SUI conservation.
        if !is_genesis_tx {
            // For advance epoch transaction, we need to provide epoch rewards and rebates as extra
            // information provided to check_sui_conserved, because we mint rewards, and burn
            // the rebates. We also need to pass in the unmetered_storage_rebate because storage
            // rebate is not reflected in the storage_rebate of gas summary. This is a bit confusing.
            // We could probably clean up the code a bit.
>>>>>>> 04f29b41
            if !Mode::allow_arbitrary_values() {
                // ensure that this transaction did not create or destroy SUI
                temporary_store
                    .check_sui_conserved(advance_epoch_gas_summary)
                    .unwrap();
            }
            // else, we're in dev-inspect mode, which lets you turn bytes into arbitrary
            // objects (including coins). this can violate conservation, but it's expected
            return (cost_summary, result);
        }
    } else {
        #[allow(clippy::collapsible-else-if)]
        if !gas_status.is_unmetered() {
            temporary_store.charge_gas_legacy(gas_object_ref.0, &mut gas_status, &mut result, gas);
        }
    }
    let cost_summary = gas_status.summary();
    (cost_summary, result)
}

fn execution_loop<
    Mode: ExecutionMode,
    S: BackingPackageStore + ParentSync + ChildObjectResolver + ObjectStore + GetModule,
>(
    temporary_store: &mut TemporaryStore<S>,
    transaction_kind: TransactionKind,
    gas_object_id: ObjectID,
    tx_ctx: &mut TxContext,
    move_vm: &Arc<MoveVM>,
    gas_status: &mut SuiGasStatus,
    protocol_config: &ProtocolConfig,
) -> Result<Mode::ExecutionResults, ExecutionError> {
    match transaction_kind {
        TransactionKind::ChangeEpoch(change_epoch) => {
            advance_epoch(
                change_epoch,
                temporary_store,
                tx_ctx,
                move_vm,
                gas_status,
                protocol_config,
            )?;
            Ok(Mode::empty_results())
        }
        TransactionKind::Genesis(GenesisTransaction { objects }) => {
            if tx_ctx.epoch() != 0 {
                panic!("BUG: Genesis Transactions can only be executed in epoch 0");
            }

            for genesis_object in objects {
                match genesis_object {
                    sui_types::messages::GenesisObject::RawObject { data, owner } => {
                        let object = Object {
                            data,
                            owner,
                            previous_transaction: tx_ctx.digest(),
                            storage_rebate: 0,
                        };
                        temporary_store.write_object(object, WriteKind::Create);
                    }
                }
            }
            Ok(Mode::empty_results())
        }
        TransactionKind::ConsensusCommitPrologue(prologue) => {
            setup_consensus_commit(
                prologue,
                temporary_store,
                tx_ctx,
                move_vm,
                gas_status,
                protocol_config,
            )?;
            Ok(Mode::empty_results())
        }
        TransactionKind::ProgrammableTransaction(pt) => {
            programmable_transactions::execution::execute::<_, Mode>(
                protocol_config,
                move_vm,
                temporary_store,
                tx_ctx,
                gas_status,
                Some(gas_object_id),
                pt,
            )
        }
    }
}

fn mint_epoch_rewards_in_pt(
    builder: &mut ProgrammableTransactionBuilder,
    params: &AdvanceEpochParams,
) -> (Argument, Argument) {
    // Create storage rewards.
    let storage_charge_arg = builder
        .input(CallArg::Pure(
            bcs::to_bytes(&params.storage_charge).unwrap(),
        ))
        .unwrap();
    let storage_rewards = builder.programmable_move_call(
        SUI_FRAMEWORK_OBJECT_ID,
        BALANCE_MODULE_NAME.to_owned(),
        BALANCE_CREATE_REWARDS_FUNCTION_NAME.to_owned(),
        vec![GAS::type_tag()],
        vec![storage_charge_arg],
    );

    // Create computation rewards.
    let computation_charge_arg = builder
        .input(CallArg::Pure(
            bcs::to_bytes(&params.computation_charge).unwrap(),
        ))
        .unwrap();
    let computation_rewards = builder.programmable_move_call(
        SUI_FRAMEWORK_OBJECT_ID,
        BALANCE_MODULE_NAME.to_owned(),
        BALANCE_CREATE_REWARDS_FUNCTION_NAME.to_owned(),
        vec![GAS::type_tag()],
        vec![computation_charge_arg],
    );
    (storage_rewards, computation_rewards)
}

pub fn construct_advance_epoch_pt(
    params: &AdvanceEpochParams,
) -> Result<ProgrammableTransaction, ExecutionError> {
    let mut builder = ProgrammableTransactionBuilder::new();
    // Step 1: Create storage and computation rewards.
    let (storage_rewards, computation_rewards) = mint_epoch_rewards_in_pt(&mut builder, params);

    // Step 2: Advance the epoch.
    let mut arguments = vec![storage_rewards, computation_rewards];
    let system_object_arg = CallArg::Object(ObjectArg::SharedObject {
        id: SUI_SYSTEM_STATE_OBJECT_ID,
        initial_shared_version: SUI_SYSTEM_STATE_OBJECT_SHARED_VERSION,
        mutable: true,
    });
    let call_arg_arguments = vec![
        system_object_arg,
        CallArg::Pure(bcs::to_bytes(&params.epoch).unwrap()),
        CallArg::Pure(bcs::to_bytes(&params.next_protocol_version.as_u64()).unwrap()),
        CallArg::Pure(bcs::to_bytes(&params.storage_rebate).unwrap()),
        CallArg::Pure(bcs::to_bytes(&params.non_refundable_storage_fee).unwrap()),
        CallArg::Pure(bcs::to_bytes(&params.storage_fund_reinvest_rate).unwrap()),
        CallArg::Pure(bcs::to_bytes(&params.reward_slashing_rate).unwrap()),
        CallArg::Pure(bcs::to_bytes(&params.epoch_start_timestamp_ms).unwrap()),
    ]
    .into_iter()
    .map(|a| builder.input(a))
    .collect::<Result<_, _>>();

    assert_invariant!(
        call_arg_arguments.is_ok(),
        "Unable to generate args for advance_epoch transaction!"
    );

    arguments.append(&mut call_arg_arguments.unwrap());

    info!(
        "Call arguments to advance_epoch transaction: {:?}",
        arguments
    );

    let storage_rebates = builder.programmable_move_call(
        SUI_SYSTEM_PACKAGE_ID,
        SUI_SYSTEM_MODULE_NAME.to_owned(),
        ADVANCE_EPOCH_FUNCTION_NAME.to_owned(),
        vec![],
        arguments,
    );

    // Step 3: Destroy the storage rebates.
    builder.programmable_move_call(
        SUI_FRAMEWORK_OBJECT_ID,
        BALANCE_MODULE_NAME.to_owned(),
        BALANCE_DESTROY_REBATES_FUNCTION_NAME.to_owned(),
        vec![GAS::type_tag()],
        vec![storage_rebates],
    );
    Ok(builder.finish())
}

pub fn construct_advance_epoch_safe_mode_pt(
    params: &AdvanceEpochParams,
    protocol_config: &ProtocolConfig,
) -> Result<ProgrammableTransaction, ExecutionError> {
    let mut builder = ProgrammableTransactionBuilder::new();
    // Step 1: Create storage and computation rewards.
    let (storage_rewards, computation_rewards) = mint_epoch_rewards_in_pt(&mut builder, params);

    // Step 2: Advance the epoch.
    let mut arguments = vec![storage_rewards, computation_rewards];
    let system_object_arg = CallArg::Object(ObjectArg::SharedObject {
        id: SUI_SYSTEM_STATE_OBJECT_ID,
        initial_shared_version: SUI_SYSTEM_STATE_OBJECT_SHARED_VERSION,
        mutable: true,
    });

    let mut args = vec![
        system_object_arg,
        CallArg::Pure(bcs::to_bytes(&params.epoch).unwrap()),
        CallArg::Pure(bcs::to_bytes(&params.next_protocol_version.as_u64()).unwrap()),
        CallArg::Pure(bcs::to_bytes(&params.storage_rebate).unwrap()),
        CallArg::Pure(bcs::to_bytes(&params.non_refundable_storage_fee).unwrap()),
    ];

    if protocol_config.get_advance_epoch_start_time_in_safe_mode() {
        args.push(CallArg::Pure(
            bcs::to_bytes(&params.epoch_start_timestamp_ms).unwrap(),
        ));
    }

    let call_arg_arguments = args
        .into_iter()
        .map(|a| builder.input(a))
        .collect::<Result<_, _>>();

    assert_invariant!(
        call_arg_arguments.is_ok(),
        "Unable to generate args for advance_epoch transaction!"
    );

    arguments.append(&mut call_arg_arguments.unwrap());

    info!(
        "Call arguments to advance_epoch transaction: {:?}",
        arguments
    );

    builder.programmable_move_call(
        SUI_SYSTEM_PACKAGE_ID,
        SUI_SYSTEM_MODULE_NAME.to_owned(),
        ADVANCE_EPOCH_SAFE_MODE_FUNCTION_NAME.to_owned(),
        vec![],
        arguments,
    );

    Ok(builder.finish())
}

fn advance_epoch<S: BackingPackageStore + ParentSync + ChildObjectResolver>(
    change_epoch: ChangeEpoch,
    temporary_store: &mut TemporaryStore<S>,
    tx_ctx: &mut TxContext,
    move_vm: &Arc<MoveVM>,
    gas_status: &mut SuiGasStatus,
    protocol_config: &ProtocolConfig,
) -> Result<(), ExecutionError> {
    let params = AdvanceEpochParams {
        epoch: change_epoch.epoch,
        next_protocol_version: change_epoch.protocol_version,
        storage_charge: change_epoch.storage_charge,
        computation_charge: change_epoch.computation_charge,
        storage_rebate: change_epoch.storage_rebate,
        non_refundable_storage_fee: change_epoch.non_refundable_storage_fee,
        storage_fund_reinvest_rate: protocol_config.storage_fund_reinvest_rate(),
        reward_slashing_rate: protocol_config.reward_slashing_rate(),
        epoch_start_timestamp_ms: change_epoch.epoch_start_timestamp_ms,
    };
    let advance_epoch_pt = construct_advance_epoch_pt(&params)?;
    let result = programmable_transactions::execution::execute::<_, execution_mode::System>(
        protocol_config,
        move_vm,
        temporary_store,
        tx_ctx,
        gas_status,
        None,
        advance_epoch_pt,
    );

    if result.is_err() {
        tracing::error!(
            "Failed to execute advance epoch transaction. Switching to safe mode. Error: {:?}. Input objects: {:?}. Tx data: {:?}",
            result.as_ref().err(),
            temporary_store.objects(),
            change_epoch,
        );
        temporary_store.drop_writes();
        // Must reset the storage rebate since we are re-executing.
        gas_status.reset_storage_cost_and_rebate();
        let advance_epoch_safe_mode_pt =
            construct_advance_epoch_safe_mode_pt(&params, protocol_config)?;
        programmable_transactions::execution::execute::<_, execution_mode::System>(
            protocol_config,
            move_vm,
            temporary_store,
            tx_ctx,
            gas_status,
            None,
            advance_epoch_safe_mode_pt,
        )
        .expect("Advance epoch with safe mode must succeed");
    }

    for (version, modules, dependencies) in change_epoch.system_packages.into_iter() {
        let modules: Vec<_> = modules
            .into_iter()
            .map(|m| {
                CompiledModule::deserialize_with_max_version(
                    &m,
                    protocol_config.move_binary_format_version(),
                )
                .unwrap()
            })
            .collect();

        let mut new_package =
            Object::new_system_package(modules, version, dependencies, tx_ctx.digest());

        info!(
            "upgraded system package {:?}",
            new_package.compute_object_reference()
        );

        // Decrement the version before writing the package so that the store can record the version
        // growing by one in the effects.
        new_package
            .data
            .try_as_package_mut()
            .unwrap()
            .decrement_version();
        temporary_store.write_object(new_package, WriteKind::Mutate);
    }

    Ok(())
}

/// Perform metadata updates in preparation for the transactions in the upcoming checkpoint:
///
/// - Set the timestamp for the `Clock` shared object from the timestamp in the header from
///   consensus.
fn setup_consensus_commit<S: BackingPackageStore + ParentSync + ChildObjectResolver>(
    prologue: ConsensusCommitPrologue,
    temporary_store: &mut TemporaryStore<S>,
    tx_ctx: &mut TxContext,
    move_vm: &Arc<MoveVM>,
    gas_status: &mut SuiGasStatus,
    protocol_config: &ProtocolConfig,
) -> Result<(), ExecutionError> {
    let pt = {
        let mut builder = ProgrammableTransactionBuilder::new();
        let res = builder.move_call(
            SUI_FRAMEWORK_ADDRESS.into(),
            CLOCK_MODULE_NAME.to_owned(),
            CONSENSUS_COMMIT_PROLOGUE_FUNCTION_NAME.to_owned(),
            vec![],
            vec![
                CallArg::Object(ObjectArg::SharedObject {
                    id: SUI_CLOCK_OBJECT_ID,
                    initial_shared_version: SUI_CLOCK_OBJECT_SHARED_VERSION,
                    mutable: true,
                }),
                CallArg::Pure(bcs::to_bytes(&prologue.commit_timestamp_ms).unwrap()),
            ],
        );
        assert_invariant!(
            res.is_ok(),
            "Unable to generate consensus_commit_prologue transaction!"
        );
        builder.finish()
    };
    programmable_transactions::execution::execute::<_, execution_mode::System>(
        protocol_config,
        move_vm,
        temporary_store,
        tx_ctx,
        gas_status,
        None,
        pt,
    )
}

}<|MERGE_RESOLUTION|>--- conflicted
+++ resolved
@@ -230,53 +230,48 @@
         };
         execution_result
     });
-<<<<<<< HEAD
-    #[allow(clippy::collapsible_if)]
+
     if protocol_config.gas_model_version() > 1 {
-        if !is_system {
-            let cost_summary =
-                temporary_store.charge_gas(gas_object_ref.0, &mut gas_status, &mut result, gas);
-=======
-    // We always go through the gas charging process, but for system transaction, we don't pass
-    // the gas object ID since it's not a valid object.
-    // TODO: Ideally we should make gas object ref None in the first place.
-    let gas_object_id = if gas_status.is_unmetered() {
-        None
+        // We always go through the gas charging process, but for system transaction, we don't pass
+        // the gas object ID since it's not a valid object.
+        // TODO: Ideally we should make gas object ref None in the first place.
+        let gas_object_id = if gas_status.is_unmetered() {
+            None
+        } else {
+            Some(gas_object_ref.0)
+        };
+        let cost_summary =
+            temporary_store.charge_gas(gas_object_id, &mut gas_status, &mut result, gas);
+        // Put all the storage rebate accumulated in the system transaction
+        // to the 0x5 object so that it's not lost.
+        temporary_store.conserve_unmetered_storage_rebate(gas_status.unmetered_storage_rebate());
+        #[cfg(debug_assertions)]
+        {
+            // Genesis transactions mint sui supply, and hence does not satisfy SUI conservation.
+            if !is_genesis_tx {
+                // For advance epoch transaction, we need to provide epoch rewards and rebates as extra
+                // information provided to check_sui_conserved, because we mint rewards, and burn
+                // the rebates. We also need to pass in the unmetered_storage_rebate because storage
+                // rebate is not reflected in the storage_rebate of gas summary. This is a bit confusing.
+                // We could probably clean up the code a bit.
+                if !Mode::allow_arbitrary_values() {
+                    // ensure that this transaction did not create or destroy SUI
+                    temporary_store
+                        .check_sui_conserved(advance_epoch_gas_summary)
+                        .unwrap();
+                }
+                // else, we're in dev-inspect mode, which lets you turn bytes into arbitrary
+                // objects (including coins). this can violate conservation, but it's expected
+                return (cost_summary, result);
+            }
+        }
+        (cost_summary, result)
     } else {
-        Some(gas_object_ref.0)
-    };
-    temporary_store.charge_gas(gas_object_id, &mut gas_status, &mut result, gas);
-    // Put all the storage rebate accumulated in the system transaction
-    // to the 0x5 object so that it's not lost.
-    temporary_store.conserve_unmetered_storage_rebate(gas_status.unmetered_storage_rebate());
-    #[cfg(debug_assertions)]
-    {
-        // Genesis transactions mint sui supply, and hence does not satisfy SUI conservation.
-        if !is_genesis_tx {
-            // For advance epoch transaction, we need to provide epoch rewards and rebates as extra
-            // information provided to check_sui_conserved, because we mint rewards, and burn
-            // the rebates. We also need to pass in the unmetered_storage_rebate because storage
-            // rebate is not reflected in the storage_rebate of gas summary. This is a bit confusing.
-            // We could probably clean up the code a bit.
->>>>>>> 04f29b41
-            if !Mode::allow_arbitrary_values() {
-                // ensure that this transaction did not create or destroy SUI
-                temporary_store
-                    .check_sui_conserved(advance_epoch_gas_summary)
-                    .unwrap();
-            }
-            // else, we're in dev-inspect mode, which lets you turn bytes into arbitrary
-            // objects (including coins). this can violate conservation, but it's expected
-            return (cost_summary, result);
-        }
-    } else {
-        #[allow(clippy::collapsible-else-if)]
-        if !gas_status.is_unmetered() {
-            temporary_store.charge_gas_legacy(gas_object_ref.0, &mut gas_status, &mut result, gas);
-        }
+        // legacy code before gas v2, leave it alone
+        temporary_store.charge_gas_legacy(gas_object_ref.0, &mut gas_status, &mut result, gas);
+        let cost_summary = gas_status.summary();
+        (cost_summary, result)
     }
-    let cost_summary = gas_status.summary();
-    (cost_summary, result)
 }
 
 fn execution_loop<
